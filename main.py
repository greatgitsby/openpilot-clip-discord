--- conflicted
+++ resolved
@@ -2,11 +2,7 @@
 import discord
 import re
 import os
-<<<<<<< HEAD
-=======
 from dataclasses import dataclass
-from tempfile import TemporaryDirectory
->>>>>>> 05ee531f
 from pathlib import Path
 from urllib.parse import urlparse
 from tempfile import TemporaryDirectory
@@ -95,15 +91,9 @@
 async def worker(name: str):
   print(f'started worker {name}')
   while True:
-<<<<<<< HEAD
-    ctx, route, title, new_msg = await queue.get()
-    try:
-      await process_clip(ctx, route, title, new_msg)
-=======
     request = await queue.get()
     try:
       await process_clip(request.ctx, request.route, request.title)
->>>>>>> 05ee531f
     finally:
       queue.task_done()
 
@@ -130,8 +120,7 @@
     await ctx.edit(content=f'cannot make a clip longer than {MAX_CLIP_LEN_S}s')
   else:
     await ctx.edit(content=f'queued request, {queue.qsize()} in line ahead')
-<<<<<<< HEAD
-    await queue.put((ctx, route, title, False,))
+    await queue.put(ClipRequest(ctx, route, title))
 
 
 @bot.command(
@@ -153,9 +142,6 @@
     route_w_time = f'{route}/{flag-10}/{flag+5}'
     await queue.put((ctx, route_w_time, None, True,))
   await ctx.respond(msg)
-=======
-    await queue.put(ClipRequest(ctx, route, title))
->>>>>>> 05ee531f
 
 
 @bot.command(
